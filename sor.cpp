#include <iostream>
#include <random>
#include <exception>
#include <stdexcept>
#include <iomanip>
#include <cstring>
#include <string>
#include <time.h>
#include <thread>
#include <mutex>
#include <condition_variable>
#include <cstdio>
#include <semaphore.h>
#ifdef __linux__
#include <linux/futex.h>
#include <unistd.h>
#include <sys/time.h>
#include <sys/syscall.h>
#include <limits.h>
#endif

template<typename T> class Matrix;

/**
Matrix: a 2D rectangular matrix, heap-allocated.
Stored in row-major, 0-indexed order.

Use .at(i, j) to access the i-th row, j-th column, both for
reading and writing.
**/

template<typename T>
class Matrix
{
public:
    typedef T data_type;
    typedef size_t size_type;

private:
    size_type m_row, m_col;
    T *m_data;

    void alloc_data(size_t rows, size_t cols) {
        // make sure we allocate at least 2 MB always
        // this triggers the mmap path in malloc, which in turn causes the kernel
        // to give us allocation at a random address (due to ASLR)
        // this means we don't see cache effects from repeatedly allocating and freeing
        // the matrices
        // it is ok to overallocate because the memory which is not touched won't be
        // paged in
        size_t data_size = rows * cols;
        if (data_size * sizeof(data_type) < 2 * 1024 * 1024)
            data_size = 2 * 1024 * 1024 / sizeof(data_type);
        m_data = new data_type[data_size];
    }

public:
    Matrix(size_type rows, size_type cols) : m_row(rows), m_col(cols), m_data(nullptr) {
        if (rows == 0 && cols == 0)
            return;
        if (rows * cols < rows)
            throw std::overflow_error("matrix too big");
        alloc_data(rows, cols);
    }
    ~Matrix() {
        delete[] m_data;
    }
    Matrix(const Matrix& other) : m_row(other.m_row), m_col(other.m_col) {
        alloc_data(m_row, m_col);
        memcpy(m_data, other.m_data, m_row * m_col * sizeof(data_type));
    }
    Matrix(Matrix&& other) noexcept : m_row(other.m_row), m_col(other.m_col), m_data(other.m_data) {
        other.m_data = nullptr;
        other.m_row = 0;
        other.m_col = 0;
    }
    Matrix& operator=(const Matrix& other) {
        delete[] m_data;
        m_row = other.m_row;
        m_col = other.m_col;
        alloc_data(m_row, m_col);
        memcpy(m_data, other.m_data, m_row * m_col * sizeof(data_type));
        return *this;
    }
    Matrix& operator=(Matrix&& other) noexcept {
        delete[] m_data;
        m_row = other.m_row;
        m_col = other.m_col;
        m_data = other.m_data;
        other.m_data = nullptr;
        other.m_row = 0;
        other.m_col = 0;
        return *this;
    }
    void set_zero() {
        std::memset(m_data, 0, m_row * m_col * sizeof(data_type));
    }

    size_type rows() const {
        return m_row;
    }
    size_type cols() const {
        return m_col;
    }
    size_type stride() const {
        return m_col;
    }
    data_type *data() {
        return m_data;
    }
    size_t data_size() {
        return m_row*m_col*sizeof(data_type);
    }

    // standard row major layout
    data_type& at(size_type i, size_type j) {
        return m_data[i*m_col + j];
    }
    const data_type& at(size_type i, size_type j) const {
        return m_data[i*m_col + j];
    }
};

/**
SyncVariable: a variable that you can wait on.

It supports two operations: one increments the variable,
and the other waits until the variable reaches the given value.

You should use this primitive to implement pipelined parallelism.

Two implementations are provided. One is generic, using C++11 mutexes
and condition variables, the other is Linux/GCC-specific but has less
overhead.
If you are interested in the Linux implementation, see "man 2 futex".
**/

#ifdef __linux__
static int
futex(volatile int *uaddr, int futex_op, int val,
     const struct timespec *timeout, int *uaddr2, int val3)
{
   return syscall(SYS_futex, uaddr, futex_op, val,
                  timeout, uaddr, val3);
}

class SyncVariable {
private:
    volatile int count = 0;

public:
    void increment() {
        __atomic_add_fetch(&count, 1, __ATOMIC_RELEASE);
        futex(&count, FUTEX_WAKE, INT_MAX, nullptr, nullptr, 0);
    }

    void wait_until(int value) {
        int v;
        while ((v = __atomic_load_n(&count, __ATOMIC_ACQUIRE)) < value)
            futex(&count, FUTEX_WAIT, v, nullptr, nullptr, 0);
    }
};
#else
class SyncVariable {
private:
    size_t count = 0;
    std::mutex mutex;
    std::condition_variable cond;

public:
    void increment() {
        std::lock_guard<std::mutex> lock(mutex);
        count++;
        cond.notify_all();
    }

    void wait_until(size_t value) {
        std::unique_lock<std::mutex> lock(mutex);
        while (count < value)
            cond.wait(lock);
    }
};
#endif

template<typename T, typename Distribution, typename RandomNumberGenerator>
static Matrix<T>
generate_matrix(size_t rows, size_t cols, Distribution& d, RandomNumberGenerator& g)
{
    Matrix<T> into(rows, cols);
    for (size_t i = 0; i < rows; i++)
        for (size_t j = 0; j < cols; j++)
            into.at(i, j) = d(g);
    return into;
}

class Timer {
private:
    clockid_t m_clock;
    struct timespec m_start_time;

public:
    Timer(clockid_t clock) : m_clock(clock) {
        clock_gettime(clock, &m_start_time);
    }
    uint64_t read() {
        struct timespec now;
        clock_gettime(m_clock, &now);
        uint64_t start_time_us = (uint64_t)m_start_time.tv_sec * 1000000 +
            m_start_time.tv_nsec / 1000;
        uint64_t now_us = (uint64_t)now.tv_sec * 1000000 +
            now.tv_nsec / 1000;
        return now_us - start_time_us;
    }
};

// (optional) BEGIN YOUR CODE HERE

#define BLOCK_SIZE 128

// (optional) END YOUR CODE HERE

static
void serial_sor(Matrix<float>& m, float c)
{
    for (size_t i = 1; i < m.rows(); i++) {
        for (size_t j = 1; j < m.cols(); j++) {
            m.at(i, j) = c * (m.at(i-1, j) + m.at(i, j-1));
        }
    }
}

#define BLOCK_SIZE 128

static
void parallel_sor(Matrix<float>& m, float c)
{
<<<<<<< HEAD
  SyncVariable syncVars[m.rows()];
  #pragma omp parallel for collapse(1)
  for (size_t p = 1; p < m.rows(); p += BLOCK_SIZE) {
    for (size_t j = 1; j < m.cols(); j++) {
      for (size_t pp = p; pp < std::min(m.rows(), p + BLOCK_SIZE); pp++) {
	if (p == 1) {
	  m.at(pp, j) = c * (m.at(pp - 1, j) + m.at(pp, j - 1));
	} else {
	  syncVars[int(p - BLOCK_SIZE)].wait_until(j);
	  m.at(pp, j) = c * (m.at(pp - 1, j) + m.at(pp, j - 1));
	}
      }
      syncVars[p].increment();
    }
  }
  // END YOUR CODE HERE
=======
    SyncVariable syncVars[m.rows()];
// BEGIN YOUR CODE HERE
#pragma omp parallel for collapse(1)
    for (size_t p = 1; p < m.rows(); p += BLOCK_SIZE) {
        for (size_t pp = p; pp < std::min(m.rows(), p + BLOCK_SIZE); pp++) {
            for (size_t j = 1; j < m.cols(); j++) {
                if (pp == 1) {
                    m.at(pp, j) = c * (m.at(pp - 1, j) + m.at(pp, j - 1));
                } else {
                    syncVars[pp - 1].wait_until(j);
                    m.at(pp, j) = c * (m.at(pp - 1, j) + m.at(pp, j - 1));
                }
                syncVars[pp].increment();
            }
        }
    }
// END YOUR CODE HERE
>>>>>>> d5fb36e8
}

int main(int argc, const char** argv)
{
<<<<<<< HEAD
  size_t row1, col1;
  if (argc < 3) {
    std::cerr << "usage:" << argv[0] << " <ROW1> <COL1>" << std::endl;
    return 1;
  }
  row1 = std::stoul(argv[1]);
  col1 = std::stoul(argv[2]);

  std::mt19937_64 random_engine;
  std::normal_distribution<float> distribution{0, 1};

  const int NUM_ITERATIONS = 20;
  uint64_t sum_time = 0;
  uint64_t sum_time_squared = 0;

  // ignore the first 5 iterations as the processor warms up
  for (int i = 5; i < 5+NUM_ITERATIONS; i++) {
    Matrix<float> m = generate_matrix<float>(row1, col1, distribution, random_engine);
    float c = distribution(random_engine);

    Timer tm(CLOCK_MONOTONIC);

    // serial_sor(m, c);
    parallel_sor(m, c);

    uint64_t time = tm.read();
    if (i < 5)
      continue;
    std::cerr << "Iteration " << (i-5+1) << ": " << time << " us" << std::endl;
    sum_time += time;
    sum_time_squared += time * time;
  }

  double avg_time = ((double)sum_time/NUM_ITERATIONS);
  double avg_time_squared = ((double)sum_time_squared/NUM_ITERATIONS);
  double std_dev = sqrt(avg_time_squared - avg_time * avg_time);
  std::cerr << std::setprecision(0) << std::fixed;
  std::cerr << "Avg time: " << avg_time << " us" << std::endl;
  std::cerr << "Stddev: ±" << std_dev << " us" << std::endl;
  return 0;
=======
    size_t row1, col1;
    if (argc < 3) {
        std::cerr << "usage:" << argv[0] << " <ROW1> <COL1>" << std::endl;
        return 1;
    }
    row1 = std::stoul(argv[1]);
    col1 = std::stoul(argv[2]);

    std::mt19937_64 random_engine(123);
    std::normal_distribution<float> distribution{0, 1};

    const int NUM_ITERATIONS = 20;
    uint64_t sum_time = 0;
    uint64_t sum_time_squared = 0;

    // ignore the first 5 iterations as the processor warms up
    for (int i = 5; i < 5+NUM_ITERATIONS; i++) {
        Matrix<float> m = generate_matrix<float>(row1, col1, distribution, random_engine);
        float c = distribution(random_engine);

        Timer tm(CLOCK_MONOTONIC);

        // serial_sor(m, c);

        parallel_sor(m, c);

        uint64_t time = tm.read();
        if (i < 5)
            continue;
        std::cerr << "Iteration " << (i-5+1) << ": " << time << " us" << std::endl;
        sum_time += time;
        sum_time_squared += time * time;
    }

    double avg_time = ((double)sum_time/NUM_ITERATIONS);
    double avg_time_squared = ((double)sum_time_squared/NUM_ITERATIONS);
    double std_dev = sqrt(avg_time_squared - avg_time * avg_time);
    std::cerr << std::setprecision(0) << std::fixed;
    std::cerr << "Avg time: " << avg_time << " us" << std::endl;
    std::cerr << "Stddev: ±" << std_dev << " us" << std::endl;
    return 0;
>>>>>>> d5fb36e8
}<|MERGE_RESOLUTION|>--- conflicted
+++ resolved
@@ -234,7 +234,6 @@
 static
 void parallel_sor(Matrix<float>& m, float c)
 {
-<<<<<<< HEAD
   SyncVariable syncVars[m.rows()];
   #pragma omp parallel for collapse(1)
   for (size_t p = 1; p < m.rows(); p += BLOCK_SIZE) {
@@ -250,72 +249,10 @@
       syncVars[p].increment();
     }
   }
-  // END YOUR CODE HERE
-=======
-    SyncVariable syncVars[m.rows()];
-// BEGIN YOUR CODE HERE
-#pragma omp parallel for collapse(1)
-    for (size_t p = 1; p < m.rows(); p += BLOCK_SIZE) {
-        for (size_t pp = p; pp < std::min(m.rows(), p + BLOCK_SIZE); pp++) {
-            for (size_t j = 1; j < m.cols(); j++) {
-                if (pp == 1) {
-                    m.at(pp, j) = c * (m.at(pp - 1, j) + m.at(pp, j - 1));
-                } else {
-                    syncVars[pp - 1].wait_until(j);
-                    m.at(pp, j) = c * (m.at(pp - 1, j) + m.at(pp, j - 1));
-                }
-                syncVars[pp].increment();
-            }
-        }
-    }
-// END YOUR CODE HERE
->>>>>>> d5fb36e8
 }
 
 int main(int argc, const char** argv)
 {
-<<<<<<< HEAD
-  size_t row1, col1;
-  if (argc < 3) {
-    std::cerr << "usage:" << argv[0] << " <ROW1> <COL1>" << std::endl;
-    return 1;
-  }
-  row1 = std::stoul(argv[1]);
-  col1 = std::stoul(argv[2]);
-
-  std::mt19937_64 random_engine;
-  std::normal_distribution<float> distribution{0, 1};
-
-  const int NUM_ITERATIONS = 20;
-  uint64_t sum_time = 0;
-  uint64_t sum_time_squared = 0;
-
-  // ignore the first 5 iterations as the processor warms up
-  for (int i = 5; i < 5+NUM_ITERATIONS; i++) {
-    Matrix<float> m = generate_matrix<float>(row1, col1, distribution, random_engine);
-    float c = distribution(random_engine);
-
-    Timer tm(CLOCK_MONOTONIC);
-
-    // serial_sor(m, c);
-    parallel_sor(m, c);
-
-    uint64_t time = tm.read();
-    if (i < 5)
-      continue;
-    std::cerr << "Iteration " << (i-5+1) << ": " << time << " us" << std::endl;
-    sum_time += time;
-    sum_time_squared += time * time;
-  }
-
-  double avg_time = ((double)sum_time/NUM_ITERATIONS);
-  double avg_time_squared = ((double)sum_time_squared/NUM_ITERATIONS);
-  double std_dev = sqrt(avg_time_squared - avg_time * avg_time);
-  std::cerr << std::setprecision(0) << std::fixed;
-  std::cerr << "Avg time: " << avg_time << " us" << std::endl;
-  std::cerr << "Stddev: ±" << std_dev << " us" << std::endl;
-  return 0;
-=======
     size_t row1, col1;
     if (argc < 3) {
         std::cerr << "usage:" << argv[0] << " <ROW1> <COL1>" << std::endl;
@@ -357,5 +294,4 @@
     std::cerr << "Avg time: " << avg_time << " us" << std::endl;
     std::cerr << "Stddev: ±" << std_dev << " us" << std::endl;
     return 0;
->>>>>>> d5fb36e8
 }